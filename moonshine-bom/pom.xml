--- conflicted
+++ resolved
@@ -125,7 +125,15 @@
                     <version>${plugin.flatten-maven-plugin.version}</version>
                 </plugin>
                 <!--flatten pom>-->
-
+                
+                <!--<compiling source-->
+                <plugin>
+                    <groupId>org.apache.maven.plugins</groupId>
+                    <artifactId>maven-compiler-plugin</artifactId>
+                    <version>${plugin.maven-compiler-plugin.version}</version>
+                </plugin>
+                <!--compiling source>-->
+                
                 <!--<test plugins-->
                 <plugin>
                     <groupId>org.apache.maven.plugins</groupId>
@@ -133,8 +141,7 @@
                     <version>${plugin.maven-surefire-plugin.version}</version>
                 </plugin>
                 <!--test plugins>-->
-<<<<<<< HEAD
-
+                
                 <!--<reporting code coverage-->
                 <!--used for sonarcloud.io-->
                 <plugin>
@@ -151,8 +158,7 @@
                     <version>${plugin.maven-compiler-plugin.version}</version>
                 </plugin>
                 <!--compiling source>-->
-=======
->>>>>>> 4cc45d9e
+                
             </plugins>
         </pluginManagement>
         <!--plugins versions management>-->
