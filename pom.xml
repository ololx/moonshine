--- conflicted
+++ resolved
@@ -35,10 +35,7 @@
     <properties>
         <project.build.sourceEncoding>UTF-8</project.build.sourceEncoding>
         <java.version>1.8</java.version>
-<<<<<<< HEAD
         <sonar.coverage.jacoco.xmlReportPaths>${project.basedir}/report-aggregate/target/site/jacoco-aggregate/jacoco.xml</sonar.coverage.jacoco.xmlReportPaths>
-=======
->>>>>>> 4cc45d9e
     </properties>
     <!--properties>-->
 
@@ -123,8 +120,19 @@
                 </executions>
             </plugin>
             <!--distribution plugins>-->
+            
+            <!--<compiling source-->
+            <plugin>
+                <groupId>org.apache.maven.plugins</groupId>
+                <artifactId>maven-compiler-plugin</artifactId>
+                <configuration>
+                    <source>${java.version}</source>
+                    <target>${java.version}</target>
+                    <encoding>${project.build.sourceEncoding}</encoding>
+                </configuration>
+            </plugin>
+            <!--compiling source>-->
 
-<<<<<<< HEAD
             <!--<reporting code coverage-->
             <!--used for sonarcloud.io-->
             <plugin>
@@ -154,23 +162,6 @@
             </plugin>
             <!--reporting code coverage>-->
 
-=======
->>>>>>> 4cc45d9e
-            <!--<compiling source-->
-            <plugin>
-                <groupId>org.apache.maven.plugins</groupId>
-                <artifactId>maven-compiler-plugin</artifactId>
-                <configuration>
-                    <source>${java.version}</source>
-                    <target>${java.version}</target>
-                    <encoding>${project.build.sourceEncoding}</encoding>
-                </configuration>
-            </plugin>
-            <!--compiling source>-->
-<<<<<<< HEAD
-=======
-
->>>>>>> 4cc45d9e
         </plugins>
     </build>
 </project>